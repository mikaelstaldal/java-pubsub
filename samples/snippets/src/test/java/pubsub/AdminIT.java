/*
 * Copyright 2020 Google LLC
 *
 * Licensed under the Apache License, Version 2.0 (the "License");
 * you may not use this file except in compliance with the License.
 * You may obtain a copy of the License at
 *
 * http://www.apache.org/licenses/LICENSE-2.0
 *
 * Unless required by applicable law or agreed to in writing, software
 * distributed under the License is distributed on an "AS IS" BASIS,
 * WITHOUT WARRANTIES OR CONDITIONS OF ANY KIND, either express or implied.
 * See the License for the specific language governing permissions and
 * limitations under the License.
 */

package pubsub;

import static com.google.common.truth.Truth.assertThat;
import static junit.framework.TestCase.assertNotNull;

import com.google.api.gax.rpc.NotFoundException;
import com.google.cloud.pubsub.v1.SubscriptionAdminClient;
import com.google.cloud.pubsub.v1.TopicAdminClient;
import com.google.pubsub.v1.ProjectSubscriptionName;
import com.google.pubsub.v1.ProjectTopicName;
import java.io.ByteArrayOutputStream;
import java.io.PrintStream;
import java.util.UUID;
import org.junit.After;
import org.junit.Before;
import org.junit.BeforeClass;
import org.junit.Rule;
import org.junit.Test;
import org.junit.rules.Timeout;

public class AdminIT {
  private ByteArrayOutputStream bout;
  private PrintStream out;

  private static final String projectId = System.getenv("GOOGLE_CLOUD_PROJECT");
  private static final String _suffix = UUID.randomUUID().toString();
  private static final String topicId = "iam-topic-" + _suffix;
  private static final String pullSubscriptionId = "iam-pull-subscription-" + _suffix;
  private static final String pushSubscriptionId = "iam-push-subscription-" + _suffix;
  private static final String orderedSubscriptionId = "iam-ordered-subscription-" + _suffix;
  private static final String pushEndpoint = "https://my-test-project.appspot.com/push";

  private static final ProjectTopicName topicName = ProjectTopicName.of(projectId, topicId);
  private static final ProjectSubscriptionName pullSubscriptionName =
      ProjectSubscriptionName.of(projectId, pullSubscriptionId);
  private static final ProjectSubscriptionName pushSubscriptionName =
      ProjectSubscriptionName.of(projectId, pushSubscriptionId);
  private static final ProjectSubscriptionName orderedSubscriptionName =
      ProjectSubscriptionName.of(projectId, orderedSubscriptionId);

  private static void requireEnvVar(String varName) {
    assertNotNull(
        "Environment variable " + varName + " is required to perform these tests.",
        System.getenv(varName));
  }

  @Rule public Timeout globalTimeout = Timeout.seconds(300); // 5 minute timeout

  @BeforeClass
  public static void checkRequirements() {
    requireEnvVar("GOOGLE_CLOUD_PROJECT");
  }

  @Before
  public void setUp() throws Exception {
    bout = new ByteArrayOutputStream();
    out = new PrintStream(bout);
    System.setOut(out);
  }

  @After
  public void tearDown() throws Exception {
    // Delete the subscriptions if they have not been cleaned.
    try (SubscriptionAdminClient subscriptionAdminClient = SubscriptionAdminClient.create()) {
      try {
        subscriptionAdminClient.deleteSubscription(pullSubscriptionName);
        subscriptionAdminClient.deleteSubscription(pushSubscriptionName);
        subscriptionAdminClient.deleteSubscription(orderedSubscriptionName);
<<<<<<< HEAD
      } catch (NotFoundException e) {
=======
      } catch (NotFoundException ignored) {
        // ignore this as resources may not have been created
>>>>>>> a988b19f
      }
    }

    // Delete the topic if it has not been cleaned.
    try (TopicAdminClient topicAdminClient = TopicAdminClient.create()) {
      topicAdminClient.deleteTopic(topicName.toString());
    } catch (NotFoundException ignored) {
      // ignore this as resources may not have been created
    }
    System.setOut(null);
  }

  @Test
  public void testAdmin() throws Exception {
    // Test create topic.
    CreateTopicExample.createTopicExample(projectId, topicId);
    assertThat(bout.toString()).contains("Created topic: " + topicName.toString());

    bout.reset();
    // Test create pull subscription.
    CreatePullSubscriptionExample.createPullSubscriptionExample(
        projectId, pullSubscriptionId, topicId);
    assertThat(bout.toString())
        .contains("Created pull subscription: " + pullSubscriptionName.toString());

    bout.reset();
    // Test create push subscription.
    CreatePushSubscriptionExample.createPushSubscriptionExample(
        projectId, pushSubscriptionId, topicId, pushEndpoint);
    assertThat(bout.toString())
        .contains("Created push subscription: " + pushSubscriptionName.toString());

    bout.reset();
    // Test list topics in project.
    ListTopicsExample.listTopicsExample(projectId);
    assertThat(bout.toString()).contains("Listed all topics.");

    bout.reset();
    // Test list subscriptions in topic.
    ListSubscriptionsInTopicExample.listSubscriptionInTopicExample(projectId, topicId);
    assertThat(bout.toString()).contains("Listed all the subscriptions in the topic.");

    bout.reset();
    ListSubscriptionsInProjectExample.listSubscriptionInProjectExample(projectId);
    // Test list subscriptions in project.
    assertThat(bout.toString()).contains("Listed all the subscriptions in the project");

    bout.reset();
    // Test update push configuration.
    UpdatePushConfigurationExample.updatePushConfigurationExample(
        projectId, pullSubscriptionId, pushEndpoint);
    assertThat(bout.toString()).contains("Updated push endpoint to: " + pushEndpoint);

    bout.reset();
    // Test get topic IAM policy.
    GetTopicPolicyExample.getTopicPolicyExample(projectId, topicId);
    assertThat(bout.toString()).contains("Topic policy:");

    bout.reset();
    // Test get subscription IAM policy.
    GetSubscriptionPolicyExample.getSubscriptionPolicyExample(projectId, pullSubscriptionId);
    assertThat(bout.toString()).contains("Subscription policy:");

    bout.reset();
    // Test set topic IAM policy.
    SetTopicPolicyExample.setTopicPolicyExample(projectId, topicId);
    assertThat(bout.toString()).contains("New topic policy:");

    bout.reset();
    // Test set subscription IAM policy.
    SetSubscriptionPolicyExample.setSubscriptionPolicyExample(projectId, pullSubscriptionId);
    assertThat(bout.toString()).contains("New subscription policy:");

    bout.reset();
    // Test topic permissions.
    TestTopicPermissionsExample.testTopicPermissionsExample(projectId, topicId);
    assertThat(bout.toString()).contains("permissions: \"pubsub.topics.attachSubscription\"");
    assertThat(bout.toString()).contains("permissions: \"pubsub.topics.publish\"");
    assertThat(bout.toString()).contains("permissions: \"pubsub.topics.update\"");

    bout.reset();
    TestSubscriptionPermissionsExample.testSubscriptionPermissionsExample(
        projectId, pullSubscriptionId);
    // Test subscription permissions.
    assertThat(bout.toString()).contains("permissions: \"pubsub.subscriptions.consume\"");
    assertThat(bout.toString()).contains("permissions: \"pubsub.subscriptions.update\"");

    bout.reset();
<<<<<<< HEAD
=======
    // Test subscription detachment.
    DetachSubscriptionExample.detachSubscriptionExample(projectId, pullSubscriptionId);
    assertThat(bout.toString()).contains("Subscription is detached.");

    bout.reset();
>>>>>>> a988b19f
    // Test create a subscription with ordering
    CreateSubscriptionWithOrdering.createSubscriptionWithOrderingExample(
        projectId, topicId, orderedSubscriptionId);
    assertThat(bout.toString()).contains("Created a subscription with ordering");
    assertThat(bout.toString()).contains("enable_message_ordering=true");

<<<<<<< HEAD
=======

>>>>>>> a988b19f
    bout.reset();
    // Test delete subscription. Run twice to delete both pull and push subscriptions.
    DeleteSubscriptionExample.deleteSubscriptionExample(projectId, pullSubscriptionId);
    DeleteSubscriptionExample.deleteSubscriptionExample(projectId, pushSubscriptionId);
    DeleteSubscriptionExample.deleteSubscriptionExample(projectId, orderedSubscriptionId);
    assertThat(bout.toString()).contains("Deleted subscription.");

    bout.reset();
    // Test delete topic.
    DeleteTopicExample.deleteTopicExample(projectId, topicId);
    assertThat(bout.toString()).contains("Deleted topic.");
  }
}<|MERGE_RESOLUTION|>--- conflicted
+++ resolved
@@ -82,12 +82,8 @@
         subscriptionAdminClient.deleteSubscription(pullSubscriptionName);
         subscriptionAdminClient.deleteSubscription(pushSubscriptionName);
         subscriptionAdminClient.deleteSubscription(orderedSubscriptionName);
-<<<<<<< HEAD
-      } catch (NotFoundException e) {
-=======
       } catch (NotFoundException ignored) {
         // ignore this as resources may not have been created
->>>>>>> a988b19f
       }
     }
 
@@ -176,24 +172,17 @@
     assertThat(bout.toString()).contains("permissions: \"pubsub.subscriptions.update\"");
 
     bout.reset();
-<<<<<<< HEAD
-=======
     // Test subscription detachment.
     DetachSubscriptionExample.detachSubscriptionExample(projectId, pullSubscriptionId);
     assertThat(bout.toString()).contains("Subscription is detached.");
 
     bout.reset();
->>>>>>> a988b19f
     // Test create a subscription with ordering
     CreateSubscriptionWithOrdering.createSubscriptionWithOrderingExample(
         projectId, topicId, orderedSubscriptionId);
     assertThat(bout.toString()).contains("Created a subscription with ordering");
     assertThat(bout.toString()).contains("enable_message_ordering=true");
 
-<<<<<<< HEAD
-=======
-
->>>>>>> a988b19f
     bout.reset();
     // Test delete subscription. Run twice to delete both pull and push subscriptions.
     DeleteSubscriptionExample.deleteSubscriptionExample(projectId, pullSubscriptionId);
